# Animation Generator

> **Note**: This demo is based on the [Securing Cloud Run services tutorial](https://cloud.google.com/run/docs/tutorials/secure-services) from the Google Cloud documentation.

## Architecture

The application processes animation requests through the following workflow:

1. Frontend sends animation prompt to backend
2. Backend validates prompt and calls LLM API
3. Backend validates generated [Blender script](https://docs.blender.org/api/current/info_overview.html)
4. Backend executes script in Blender
5. Backend saves animation to GCS
6. Backend returns GCS URL to frontend
7. Frontend loads and displays animation

```mermaid
flowchart LR
    User((User))
    GCS[(Cloud Storage)]
<<<<<<< HEAD
    User -->|Enter prompt| WebUI
    WebUI -->|Send prompt| APIHandler
    APIHandler -->|Request script| VertexAI
    VertexAI -->|Return script| ScriptGen
    ScriptGen -->|Validate script| BlenderExec
    BlenderExec -->|Generate animation| BlenderExec
    BlenderExec -->|Upload file| GCS
    GCS -->|Return signed URL| APIHandler
    APIHandler -->|Return URL| WebUI
    WebUI -->|Load animation| ThreeJS
    ThreeJS -->|Display| User
=======
    VertexAI[Vertex AI LLM]
    
    subgraph "Frontend Web App"
        WebUI[Prompt Input]
        ThreeJS[Three.js Viewer]
    end
    
    subgraph "Animator App"
        FlaskAPI[Flask API]
        BlenderScriptGen[BlenderScriptGenerator]
        BlenderRunner[BlenderRunner]
        GCSUploader[GCSUploader]
    end
    
    User -->|"Submit animation prompt"| WebUI
    WebUI -->|"Send prompt to /generate endpoint"| FlaskAPI
    FlaskAPI -->|"Pass user prompt"| BlenderScriptGen
    BlenderScriptGen -->|"Request script"| VertexAI
    VertexAI -->|"Return script"| BlenderScriptGen
    BlenderScriptGen -->|"Validate script"| BlenderRunner
    BlenderRunner -->|"Generate GLB animation"| GCSUploader
    GCSUploader -->|"Upload files"| GCS
    GCS -->|"Return signed URL"| FlaskAPI
    FlaskAPI -->|"Return Signed URL response"| ThreeJS
    ThreeJS -->|"Display animation"| User
>>>>>>> 4b350c56
```

The services communicate securely through Cloud Run's built-in service-to-service authentication.

## Prerequisites

- [Google Cloud SDK](https://cloud.google.com/sdk/docs/install)
- [Docker](https://docs.docker.com/get-docker/) or [Podman](https://podman-desktop.io/docs/compose/setting-up-compose)
- [Terraform](https://developer.hashicorp.com/terraform/install)
- [Docker Compose](https://docs.docker.com/compose/) or [Podman Compose](https://podman-desktop.io/docs/compose/setting-up-compose) for local development
- Active Google Cloud Project

## Cloud Deployment

### Setup Instructions

#### 1. Set Environment Variables

```bash
# Set your project ID
export PROJECT_ID="<your-project-id>"
export REGION="us-central1"  # or your preferred region
export AR_REPO="animator-app"  # name for your Artifact Registry repository
```

#### 2. Authenticate with Google Cloud

```bash
gcloud auth application-default login
```

#### 3. Enable Required APIs

```bash
# Enable required Google Cloud APIs
gcloud services enable \
    artifactregistry.googleapis.com \
    cloudbuild.googleapis.com \
    run.googleapis.com \
    aiplatform.googleapis.com \
    storage.googleapis.com \
    apikeys.googleapis.com \
    generativelanguage.googleapis.com \
    secretmanager.googleapis.com \
    iam.googleapis.com
```

#### 4. Create Artifact Registry Repository

```bash
# Create a Docker repository in Artifact Registry
gcloud artifacts repositories create $AR_REPO \
    --repository-format=docker \
    --location=$REGION \
    --description="Repository for Animation Generator"
```

#### 5. Configure Docker Authentication

```bash
# Configure Docker to use gcloud as a credential helper
gcloud auth configure-docker ${REGION}-docker.pkg.dev
```

#### 6. Build and Push Container Images

```bash
# Build frontend image
gcloud builds submit ./frontend \
    --tag ${REGION}-docker.pkg.dev/${PROJECT_ID}/${AR_REPO}/frontend:latest
# Build animator image
gcloud builds submit ./animator \
    --tag ${REGION}-docker.pkg.dev/${PROJECT_ID}/${AR_REPO}/animator:latest
```

#### 7. Deploy to Cloud Run

Create a `terraform.tfvars` file in the terraform directory with your configuration:

```bash
# Navigate into the terraform/ directory
cd terraform
# Create terraform.tfvars file
cat << EOF > terraform.tfvars
project_id = "${PROJECT_ID}"
region = "${REGION}"
animator_container_image = "${REGION}-docker.pkg.dev/${PROJECT_ID}/${AR_REPO}/animator:latest"
frontend_container_image = "${REGION}-docker.pkg.dev/${PROJECT_ID}/${AR_REPO}/frontend:latest"
EOF
# Initialize terraform
terraform init
# Deploy cloud run services
terraform apply
```

#### 8. Clean Up

To avoid incurring charges, clean up the resources when no longer needed:

```bash
# Delete Cloud Run services
cd terraform
terraform destroy
# Delete Artifact Registry repository
gcloud artifacts repositories delete $AR_REPO \
    --location=$REGION
```

## Local Development

### Setting Up Local Environment

1. Set Environment Variables

   ```bash
   # Set your project ID
   export PROJECT_ID="<your-project-id>"
   export REGION="us-central1"  # or your preferred region
   ```

2. Authenticate with Google Cloud

   ```bash
   gcloud auth application-default login
   ```

3. Deploy infrastructure using Terraform

   ```bash
   cd terraform
   # Create terraform.tfvars file
   cat << EOF > terraform.tfvars
   project_id = "${PROJECT_ID}"
   region = "${REGION}"
   local_testing_mode = true
   EOF
   
   terraform init
   terraform apply  # enter yes to proceed
   cd ..
   ```

4. Set up the local environment

   ```bash
   ./setup-local-env.sh
   ```

5. Start the services locally

   ```bash
   # Using Docker Compose
   docker-compose up
   
   # Or using Podman Compose
   podman-compose up
   ```

6. Access the application at <http://localhost:3000><|MERGE_RESOLUTION|>--- conflicted
+++ resolved
@@ -18,19 +18,6 @@
 flowchart LR
     User((User))
     GCS[(Cloud Storage)]
-<<<<<<< HEAD
-    User -->|Enter prompt| WebUI
-    WebUI -->|Send prompt| APIHandler
-    APIHandler -->|Request script| VertexAI
-    VertexAI -->|Return script| ScriptGen
-    ScriptGen -->|Validate script| BlenderExec
-    BlenderExec -->|Generate animation| BlenderExec
-    BlenderExec -->|Upload file| GCS
-    GCS -->|Return signed URL| APIHandler
-    APIHandler -->|Return URL| WebUI
-    WebUI -->|Load animation| ThreeJS
-    ThreeJS -->|Display| User
-=======
     VertexAI[Vertex AI LLM]
     
     subgraph "Frontend Web App"
@@ -56,7 +43,6 @@
     GCS -->|"Return signed URL"| FlaskAPI
     FlaskAPI -->|"Return Signed URL response"| ThreeJS
     ThreeJS -->|"Display animation"| User
->>>>>>> 4b350c56
 ```
 
 The services communicate securely through Cloud Run's built-in service-to-service authentication.
